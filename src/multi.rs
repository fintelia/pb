--- conflicted
+++ resolved
@@ -1,15 +1,15 @@
 use pb::ProgressBar;
+use std::io::{Result, Stdout, Write};
+use std::iter::repeat;
 use std::str::from_utf8;
+use std::sync::mpsc;
+use std::sync::mpsc::{Receiver, Sender};
 use tty::move_cursor_up;
-use std::io::{Stdout, Result, Write};
-use std::iter::repeat;
-use std::sync::mpsc;
-use std::sync::mpsc::{Sender, Receiver};
 
 macro_rules! repeat {
     ($s: expr, $n: expr) => {{
         &repeat($s).take($n).collect::<String>()
-    }}
+    }};
 }
 
 pub struct MultiBar<T: Write> {
@@ -172,7 +172,6 @@
         p
     }
 
-
     /// listen start listen to all bars changes.
     ///
     /// `ProgressBar` that finish its work, must call `finish()` (or `finish_print`)
@@ -184,12 +183,8 @@
     ///
     /// # Examples
     ///
-<<<<<<< HEAD
-    /// ```ignore
-=======
     /// ```no_run
     /// use std::thread;
->>>>>>> e0ab10be
     /// use pbr::MultiBar;
     ///
     /// let mut mb = MultiBar::new();
@@ -263,8 +258,7 @@
             .send(WriteMsg {
                 level: self.level,
                 string: s,
-            })
-            .unwrap();
+            }).unwrap();
         Ok(1)
     }
 
